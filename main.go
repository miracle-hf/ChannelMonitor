--- conflicted
+++ resolved
@@ -3,11 +3,6 @@
 import (
 	"encoding/json"
 	"fmt"
-<<<<<<< HEAD
-	_ "github.com/go-sql-driver/mysql"
-	_ "github.com/mattn/go-sqlite3"
-=======
->>>>>>> cf646eb1
 	"io/ioutil"
 	"log"
 	"net/http"
@@ -31,38 +26,9 @@
 	config *Config
 )
 
-<<<<<<< HEAD
-func initDB(dbType, dsn string) error {
-	var err error
-	
-	switch dbType {
-	case "mysql":
-		db, err = sql.Open("mysql", dsn)
-	case "sqlite":
-		db, err = sql.Open("sqlite3", dsn)
-		if err != nil {
-			return err
-		}
-		db.SetMaxOpenConns(1)
-	default:
-		return fmt.Errorf("不支持的数据库类型: %s", dbType)
-	}
-	
-	if err != nil {
-		return err
-	}
-	
-	return db.Ping()
-}
-
 func fetchChannels() ([]Channel, error) {
 	query := "SELECT id, type, name, base_url, `key`, status FROM channels"
-	rows, err := db.Query(query)
-=======
-func fetchChannels() ([]Channel, error) {
-	query := "SELECT id, name, base_url, `key`, status FROM channels"
 	rows, err := db.Raw(query).Rows()
->>>>>>> cf646eb1
 	if err != nil {
 		return nil, err
 	}
@@ -74,21 +40,18 @@
 		if err := rows.Scan(&c.ID, &c.Type, &c.Name, &c.BaseURL, &c.Key, &c.Status); err != nil {
 			return nil, err
 		}
-<<<<<<< HEAD
 		
 		switch c.Type {
 		case 40:
 			c.BaseURL = "https://api.siliconflow.cn"
 		case 999:
 			c.BaseURL = "https://api.siliconflow.cn"
-		}
-		
-=======
-		if c.BaseURL == "" {
-			c.BaseURL = "https://api.openai.com"
-		}
+    case 1:
+		  if c.BaseURL == "" {
+			  c.BaseURL = "https://api.openai.com"
+		  }
+    }
 		// 检查是否在排除列表中
->>>>>>> cf646eb1
 		if contains(config.ExcludeChannel, c.ID) {
 			log.Printf("渠道 %s(ID:%d) 在排除列表中，跳过\n", c.Name, c.ID)
 			continue
@@ -231,11 +194,8 @@
 		log.Fatal("解析时间周期失败：", err)
 	}
 
-<<<<<<< HEAD
-	err = initDB(config.DbType, config.DbDsn)
-=======
 	db, err = NewDB(*config)
->>>>>>> cf646eb1
+  
 	if err != nil {
 		log.Fatal("数据库连接失败：", err)
 	}
