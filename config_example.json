--- conflicted
+++ resolved
@@ -4,11 +4,6 @@
     "models": ["gpt-3.5-turbo", "gpt-4o"],
     "force_models": false,
     "time_period": "1h",
-<<<<<<< HEAD
-    "db_type": "sqlite",
-    "db_dsn": "./monitor.db"
-=======
     "db_type": "YOUR_DB_TYPE",
     "db_dsn": "YOUR_DB_DSN"
->>>>>>> cf646eb1
 }